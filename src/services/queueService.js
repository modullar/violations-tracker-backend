--- conflicted
+++ resolved
@@ -1,452 +1,2 @@
-<<<<<<< HEAD
 // Queue service wrapper - imports from organized queue structure
-module.exports = require('../queues'); 
-=======
-const Queue = require('bull');
-const logger = require('../config/logger');
-const claudeParser = require('./claudeParser');
-const ReportParsingJob = require('../models/jobs/ReportParsingJob');
-const { createSingleViolation } = require('../commands/violations/create');
-
-// Check if Redis is available
-let redisAvailable = true;
-let reportParsingQueue;
-let telegramScrapingQueue;
-
-try {
-  logger.info('Attempting to initialize queues with Redis...');
-
-  // Create Redis configuration
-  // Priority: REDIS_URL (full URL) > INTERNAL_REDIS_URL (Render internal) > individual components
-  let redisConfig;
-  
-  if (process.env.REDIS_URL) {
-    redisConfig = process.env.REDIS_URL;
-    logger.info('Using REDIS_URL for connection');
-  } else if (process.env.INTERNAL_REDIS_URL) {
-    redisConfig = process.env.INTERNAL_REDIS_URL;
-    logger.info('Using INTERNAL_REDIS_URL for connection');
-  } else {
-    redisConfig = {
-      host: process.env.REDIS_HOST || 'localhost',
-      port: parseInt(process.env.REDIS_PORT) || 6379,
-      password: process.env.REDIS_PASSWORD
-    };
-    logger.info('Using individual Redis configuration components');
-  }
-
-  reportParsingQueue = new Queue('report-parsing-queue', {
-    redis: redisConfig,
-    defaultJobOptions: {
-      attempts: 3,
-      backoff: {
-        type: 'exponential',
-        delay: 5000
-      },
-      removeOnComplete: 100,  // Keep last 100 completed jobs
-      removeOnFail: 200       // Keep last 200 failed jobs
-    }
-  });
-
-  // Create Telegram scraping queue
-  telegramScrapingQueue = new Queue('telegram-scraping-queue', {
-    redis: redisConfig,
-    defaultJobOptions: {
-      attempts: 2,
-      backoff: {
-        type: 'exponential',
-        delay: 3000
-      },
-      removeOnComplete: 50,   // Keep last 50 completed jobs
-      removeOnFail: 100,      // Keep last 100 failed jobs
-      repeat: {
-        cron: '*/5 * * * *'   // Every 5 minutes
-      }
-    }
-  });
-
-  // Test Redis connection
-  reportParsingQueue.on('error', (error) => {
-    logger.error('Queue error - Redis may not be available:', error);
-    redisAvailable = false;
-  });
-
-  telegramScrapingQueue.on('error', (error) => {
-    logger.error('Telegram queue error - Redis may not be available:', error);
-    redisAvailable = false;
-  });
-
-  logger.info('Queues initialized successfully with Redis');
-
-} catch (error) {
-  logger.warn('Redis not available - initializing fallback mode:', error.message);
-  redisAvailable = false;
-  
-  // Create mock queues for fallback
-  reportParsingQueue = {
-    process: () => {},
-    add: () => Promise.resolve({ id: 'mock' }),
-    on: () => {},
-    close: () => Promise.resolve()
-  };
-  
-  telegramScrapingQueue = {
-    process: () => {},
-    add: () => Promise.resolve({ id: 'mock' }),
-    removeRepeatable: () => Promise.resolve(),
-    on: () => {},
-    close: () => Promise.resolve()
-  };
-}
-
-// Process jobs
-reportParsingQueue.process(async (job, done) => {
-  try {
-    // Make sure no unhandled promise rejections occur
-    process.on('unhandledRejection', (reason) => {
-      logger.error(`Unhandled Rejection in job processing: ${reason}`, { jobId: job.data.jobId, error: reason });
-    });
-    
-    logger.info(`Processing job ${job.id}: ${job.data.jobId}`);
-    const { jobId } = job.data;
-    
-    // Find the job in the database
-    const dbJob = await ReportParsingJob.findById(jobId);
-    if (!dbJob) {
-      throw new Error(`Job with ID ${jobId} not found in database`);
-    }
-
-    // Update status to processing
-    await ReportParsingJob.findByIdAndUpdate(jobId, {
-      status: 'processing',
-      progress: 10
-    });
-
-    // Extract report text and source information
-    const { reportText, sourceURL } = dbJob;
-
-    // Parse the report with Claude
-    let parsedViolations;
-    try {
-      // Verify Claude API key is configured
-      if (!process.env.CLAUDE_API_KEY) {
-        throw new Error('Claude API key is not configured. Please check your environment variables.');
-      }
-      
-      logger.info(`Calling Claude API for job ${jobId} with text length: ${reportText.length} characters`);
-      
-      // Call Claude API to parse the report
-      parsedViolations = await claudeParser.parseReport(reportText, sourceURL);
-      
-      // Update job status with progress
-      await ReportParsingJob.findByIdAndUpdate(jobId, {
-        progress: 40
-      });
-      
-      logger.info(`Claude parsing completed successfully for job ${jobId}`);
-    } catch (error) {
-      const errorMessage = error.message || 'Unknown error';
-      const errorDetail = error.responseData ? JSON.stringify(error.responseData) : '';
-      const fullError = `Claude parsing failed: ${errorMessage}. ${errorDetail}`;
-      
-      logger.error(`Claude parsing error for job ${jobId}: ${fullError}`, {
-        error: error.stack || error,
-        jobId
-      });
-      
-      await ReportParsingJob.findByIdAndUpdate(jobId, {
-        status: 'failed',
-        error: fullError
-      });
-      
-      throw error;
-    }
-
-    // Validate the parsed violations
-    await ReportParsingJob.findByIdAndUpdate(jobId, {
-      status: 'validation',
-      progress: 50
-    });
-
-    const { valid, invalid } = claudeParser.validateViolations(parsedViolations);
-    
-    logger.info(`Job ${jobId}: Validation complete. Valid: ${valid.length}, Invalid: ${invalid.length}`);
-    
-    // Update job with validation results
-    await ReportParsingJob.findByIdAndUpdate(jobId, {
-      progress: 70,
-      status: 'creating_violations',
-      'results.parsedViolationsCount': parsedViolations.length,
-      'results.failedViolations': invalid
-    });
-
-    // No valid violations
-    if (valid.length === 0) {
-      await ReportParsingJob.findByIdAndUpdate(jobId, {
-        status: 'completed',
-        progress: 100,
-        error: invalid.length > 0 ? 'All parsed violations failed validation' : 'No violations were extracted from the report'
-      });
-      done();
-      return;
-    }
-
-    // Create violations in the database
-    const createdViolations = [];
-    const failedCreations = [];
-
-    for (const violation of valid) {
-      try {
-        // Add source URL if available
-        if (sourceURL && sourceURL.name) {
-          violation.source = violation.source || { en: '', ar: '' };
-          violation.source.en = `${violation.source.en ? violation.source.en + '. ' : ''}${sourceURL.name}`;
-          
-          if (sourceURL.url) {
-            violation.source_urls = violation.source_urls || [];
-            violation.source_urls.push(sourceURL.url);
-          }
-        }
-
-        // Use the proper creation function with duplicate checking enabled
-        const result = await createSingleViolation(violation, dbJob.submittedBy, {
-          checkDuplicates: true,
-          mergeDuplicates: true,
-          duplicateThreshold: 0.85 // Slightly higher threshold for LLM-parsed content
-        });
-
-        if (result.wasMerged) {
-          logger.info('LLM violation merged with existing violation', {
-            newViolationData: violation.description?.en?.substring(0, 100) + '...',
-            mergedWithId: result.duplicateInfo.originalId,
-            similarity: result.duplicateInfo.similarity,
-            exactMatch: result.duplicateInfo.exactMatch
-          });
-        } else {
-          logger.info('LLM violation created as new violation', {
-            violationId: result.violation._id,
-            type: result.violation.type,
-            location: result.violation.location?.name?.en
-          });
-        }
-
-        createdViolations.push(result.violation._id);
-      } catch (error) {
-        logger.error(`Failed to create violation: ${error.message}`);
-        failedCreations.push({
-          violation,
-          error: error.message
-        });
-      }
-    }
-
-    // Update job with final results
-    await ReportParsingJob.findByIdAndUpdate(jobId, {
-      status: 'completed',
-      progress: 100,
-      'results.createdViolationsCount': createdViolations.length,
-      'results.violations': createdViolations,
-      'results.failedViolations': [...invalid, ...failedCreations]
-    });
-
-    logger.info(`Job ${jobId} completed. Created ${createdViolations.length} violations.`);
-    done();
-  } catch (error) {
-    const errorMessage = error.message || 'Unknown error';
-    logger.error(`Job processing error: ${errorMessage}`, {
-      error: error.stack || error,
-      jobId: job.data.jobId
-    });
-    
-    // If we haven't already marked the job as failed, do so now
-    if (job.data.jobId) {
-      try {
-        await ReportParsingJob.findByIdAndUpdate(job.data.jobId, {
-          status: 'failed',
-          error: errorMessage
-        });
-      } catch (updateErr) {
-        logger.error(`Failed to update job status: ${updateErr.message}`, {
-          originalError: errorMessage,
-          updateError: updateErr.stack || updateErr
-        });
-      }
-    }
-    
-    done(error);
-  }
-});
-
-// Handle job completion
-reportParsingQueue.on('completed', (job) => {
-  logger.info(`Job ${job.id} completed successfully`);
-});
-
-// Handle job failure
-reportParsingQueue.on('failed', (job, error) => {
-  logger.error(`Job ${job.id} failed: ${error.message}`);
-});
-
-// Process Telegram scraping jobs
-telegramScrapingQueue.process('telegram-scraping', async (job) => {
-  const TelegramScraper = require('./TelegramScraper');
-  
-  try {
-    logger.info(`Starting Telegram scraping job ${job.id}`);
-    job.progress(10);
-    
-    const scraper = new TelegramScraper();
-    job.progress(20);
-    
-    const results = await scraper.scrapeAllChannels();
-    job.progress(90);
-    
-    logger.info(`Telegram scraping job ${job.id} completed:`, {
-      newReports: results.newReports,
-      duplicates: results.duplicates,
-      successfulChannels: results.success,
-      failedChannels: results.failed
-    });
-    
-    job.progress(100);
-    
-    return {
-      success: true,
-      newReports: results.newReports,
-      duplicates: results.duplicates,
-      channels: results.channels,
-      completedAt: new Date()
-    };
-    
-  } catch (error) {
-    logger.error(`Telegram scraping job ${job.id} failed:`, error);
-    throw error;
-  }
-});
-
-// Handle Telegram scraping job events
-telegramScrapingQueue.on('completed', (job, result) => {
-  logger.info(`Telegram scraping job ${job.id} completed successfully:`, {
-    newReports: result.newReports,
-    duplicates: result.duplicates
-  });
-});
-
-telegramScrapingQueue.on('failed', (job, error) => {
-  logger.error(`Telegram scraping job ${job.id} failed:`, error);
-});
-
-telegramScrapingQueue.on('stalled', (job) => {
-  logger.warn(`Telegram scraping job ${job.id} stalled`);
-});
-
-// Add a job to the queue
-const addJob = async (jobId) => {
-  await reportParsingQueue.add({ jobId }, {
-    attempts: 3,
-    backoff: {
-      type: 'exponential',
-      delay: 5000
-    }
-  });
-};
-
-// Add function to start Telegram scraping
-const startTelegramScraping = async () => {
-  try {
-    if (redisAvailable) {
-      // Add a repeating job for Telegram scraping
-      await telegramScrapingQueue.add('telegram-scraping', {
-        startedAt: new Date(),
-        description: 'Automated Telegram channel scraping'
-      }, {
-        repeat: { cron: '*/5 * * * *' },
-        jobId: 'telegram-scraping-recurring' // Use fixed ID to prevent duplicates
-      });
-      
-      logger.info('Telegram scraping recurring job added to queue (every 5 minutes)');
-    } else {
-      // Fallback: Use setInterval for scraping when Redis is not available
-      logger.warn('Redis not available - using fallback timer for Telegram scraping');
-      
-      const runScraping = async () => {
-        try {
-          const TelegramScraper = require('./TelegramScraper');
-          const scraper = new TelegramScraper();
-          const results = await scraper.scrapeAllChannels();
-          
-          logger.info('Fallback Telegram scraping completed:', {
-            newReports: results.newReports,
-            duplicates: results.duplicates,
-            successfulChannels: results.success,
-            failedChannels: results.failed
-          });
-        } catch (error) {
-          logger.error('Fallback Telegram scraping failed:', error);
-        }
-      };
-      
-      // Run immediately
-      runScraping();
-      
-      // Then every 5 minutes
-      setInterval(runScraping, 5 * 60 * 1000);
-      
-      logger.info('Telegram scraping fallback timer started (every 5 minutes)');
-    }
-  } catch (error) {
-    logger.error('Error starting Telegram scraping job:', error);
-  }
-};
-
-// Add function to stop Telegram scraping
-const stopTelegramScraping = async () => {
-  try {
-    await telegramScrapingQueue.removeRepeatable('telegram-scraping', {
-      cron: '*/5 * * * *',
-      jobId: 'telegram-scraping-recurring'
-    });
-    logger.info('Telegram scraping recurring job removed from queue');
-  } catch (error) {
-    logger.error('Error stopping Telegram scraping job:', error);
-  }
-};
-
-// Add function to trigger manual scraping
-const triggerManualScraping = async () => {
-  try {
-    const job = await telegramScrapingQueue.add('telegram-scraping', {
-      startedAt: new Date(),
-      description: 'Manual Telegram channel scraping',
-      manual: true
-    });
-    
-    logger.info(`Manual Telegram scraping job ${job.id} added to queue`);
-    return job;
-  } catch (error) {
-    logger.error('Error triggering manual Telegram scraping:', error);
-    throw error;
-  }
-};
-
-// Cleanup function to close Redis connections
-const cleanup = async () => {
-  try {
-    await reportParsingQueue.close();
-    await telegramScrapingQueue.close();
-    logger.info('Queue service cleanup completed');
-  } catch (error) {
-    logger.error('Error during queue service cleanup:', error);
-  }
-};
-
-module.exports = {
-  addJob,
-  reportParsingQueue,
-  telegramScrapingQueue,
-  startTelegramScraping,
-  stopTelegramScraping,
-  triggerManualScraping,
-  cleanup
-};
->>>>>>> 69f06799
+module.exports = require('../queues'); 