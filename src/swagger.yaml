--- conflicted
+++ resolved
@@ -444,9 +444,6 @@
           properties:
             controller:
               type: string
-<<<<<<< HEAD
-              enum: [assad_regime, sdf, opposition, ypg, other]
-=======
               enum: 
                 - assad_regime
                 - post_8th_december_government
@@ -462,7 +459,6 @@
                 - unknown
                 - FOREIGN_MILITARY
                 - REBEL_GROUP
->>>>>>> 4e8f2c4a
             color:
               type: string
               description: 'Optional color field. Accepts hex colors (with or without #, 3 or 6 digits) or CSS color names like red, blue, green, etc.'
